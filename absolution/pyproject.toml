[tool.poetry]
name = "absolution"
version = "0.1.0"
description = "Absolution is a pair of state-of-the-art machine learning model for detecting and classifying malicious HTTP requests, including binary and multi-class classification with OOD detection."
<<<<<<< HEAD
authors = ["Jash Naik <jashnaik2004@gmail.com>"]
=======


authors = ["Jash Naik <jashnaik2004@gmail.com>", "Raj Shekhar <infojar001@gmail.com>"]
>>>>>>> 6de3d8db
license = "MIT"
readme = "README.md"

# Correct place for file includes!
include = [
    "src/absolution/Models/**"
]

[tool.poetry.dependencies]
python = "^3.9"
transformers = ">=4.52.4,<5.0.0"
torch = "^2.0.1"
numpy = "^1.25.0"
typing-extensions = "^4.7.1"
torchvision = "^0.22.1"
torchaudio = "^2.7.1"

[[tool.poetry.packages]]
include = "absolution"
from = "src"

[tool.poetry.dev-dependencies]
pytest = "^7.4.0"
black = "^23.3.0"
flake8 = "^6.0.0"
mypy = "^1.4.1"
isort = "^5.12.0"
pre-commit = "^3.3.3"

[build-system]
requires = ["poetry-core>=2.0.0,<3.0.0"]
build-backend = "poetry.core.masonry.api"<|MERGE_RESOLUTION|>--- conflicted
+++ resolved
@@ -2,13 +2,7 @@
 name = "absolution"
 version = "0.1.0"
 description = "Absolution is a pair of state-of-the-art machine learning model for detecting and classifying malicious HTTP requests, including binary and multi-class classification with OOD detection."
-<<<<<<< HEAD
-authors = ["Jash Naik <jashnaik2004@gmail.com>"]
-=======
-
-
 authors = ["Jash Naik <jashnaik2004@gmail.com>", "Raj Shekhar <infojar001@gmail.com>"]
->>>>>>> 6de3d8db
 license = "MIT"
 readme = "README.md"
 
